--- conflicted
+++ resolved
@@ -5,18 +5,6 @@
         </title>
 
         <style>
-<<<<<<< HEAD
-            body {
-                background-color: rgb(250, 249, 249);
-                font-family: Arial;
-            }
-
-            #title{
-                
-            }
-
-=======
->>>>>>> 430baca9
             #heatmapContainerWrapper { 
                 width:50%; 
                 height:50%; 
@@ -90,8 +78,6 @@
                 <img id="gradient" src="" style="width:100%" />
             </div>
 
-<<<<<<< HEAD
-=======
         <!-- Heatmap Div -->
         <div id="heatmapContainerWrapper">
             <!--Heatmap-->
@@ -106,7 +92,6 @@
                 <img id="gradient" src="" style="width:100%" />
             </div>
 
->>>>>>> 430baca9
             <!--Date Slider-->
             <div class="slidecontainer">
                 <input type="range" min="1" max="7" value="3" class="slider" id="heatmapRange">
@@ -161,16 +146,12 @@
             var legendCtx = legendCanvas.getContext('2d');
             var gradientCfg = {};
 
-<<<<<<< HEAD
-            // Get data from python and update the heatmap
-=======
             // Variable to hold ALL data from flask
             var fdata;
             var fkeys;
 
             // Get data from python and update the heatmap
             GetData();
->>>>>>> 430baca9
             HM_GetData();
 
             /*
@@ -196,71 +177,15 @@
 
 
             // Function on button press to get data from python
-<<<<<<< HEAD
-            function HM_GetData()
-            {
-=======
             function GetData()
             {
 
->>>>>>> 430baca9
                 // Send an AJAX request to get loaded data data
                 $.ajax({
                     type : "POST",
                     // Route path
                     url : "/casedata",
                     dataType: "json",
-<<<<<<< HEAD
-                    //data: JSON.stringify('you can put in a variable in here to send data with the request'),
-                    contentType: 'application/json;charset=UTF-8',
-                    success: function (allpoints) {
-
-                        // Use a date like 2020-03-31 for testing because it has max number of vals (30)
-                        
-                        console.log(allpoints["2020-03-31"])
-                        var points = allpoints["2020-03-31"]
-                        
-                        //var points = allpoints
-                        //console.log(allpoints)
-                        
-                        // Plot the data on the heatmap and refresh it
-                        
-
-                        /*
-                            Need to adjust for longitude/latitude, equation will be as follows
-                            x = ((x - min_x) / diff_x) * width
-                            min_y = 42.3087965
-                            max_y = 48.47251
-                            diff_y = 6.1637135
-                            min_x = -84.3148358
-                            max_x = -74.73629779
-                            diff_x = 9.57853801
-
-                        */
-
-                        var min_y = 41
-                        var min_x = -85
-                        var diff_y = 6
-                        var diff_x = 11
-
-                        
-                        for (i = 0; i < points.length; i++)
-                        {
-                            points[i].x = Math.floor(((points[i].x - min_x) / diff_x) * hm_width);
-                            points[i].y = Math.floor(((points[i].y - min_y) / diff_y) * hm_height);
-                        };
-                        
-
-                        //console.log(points)
-
-                        // Update and display new vals
-                        HM_UpdateData(points);
-                    }
-                });
-            
-            };
-
-=======
                     async: false,
                     //data: JSON.stringify('you can put in a variable in here to send data with the request'),
                     contentType: 'application/json;charset=UTF-8',
@@ -329,7 +254,6 @@
                     
             }
 
->>>>>>> 430baca9
             function HM_UpdateData(data)
             {
                 // With the given list of points, update the max and data vals
@@ -370,13 +294,9 @@
 
             // Function to change data used based on slidebar pos
             hm_range.oninput = function() {
-<<<<<<< HEAD
-                console.log(this.value)
-=======
                 // Get new key
                 var newkey = fkeys[fkeys.length - (8 - hm_range.value)]
                 HM_GetData(newkey)
->>>>>>> 430baca9
             }             
 
             // PAGE EVENTS / UTIL
